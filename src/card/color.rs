--- conflicted
+++ resolved
@@ -20,15 +20,9 @@
 /// Definition of a cards colors. This can be used to in conjunction with
 /// the search builder as a [`ColorParam`].
 ///
-<<<<<<< HEAD
-/// [`ColourParam`]: ../../card_searcher/enum.ColourParam.html
+/// [`ColorParam`]: ../../card_searcher/enum.ColorParam.html
 #[derive(Serialize, Deserialize, Copy, Clone, Eq, PartialEq, Hash, Debug)]
-pub struct Colours(u8);
-=======
-/// [`ColorParam`]: ../../card_searcher/enum.ColorParam.html
-#[derive(Serialize, Deserialize, Copy, Clone, Eq, PartialEq, Ord, PartialOrd, Hash, Debug)]
 pub struct Colors(u8);
->>>>>>> 60a59d18
 
 impl Colors {
     /// Creates an instance representing a multicolored card without specifying it's colors.
