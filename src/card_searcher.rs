--- conflicted
+++ resolved
@@ -763,23 +763,13 @@
     }
 }
 
-<<<<<<< HEAD
 /// A parameter that takes a colour as its value.
 #[derive(Serialize, Deserialize, Clone, Eq, PartialEq, Hash, Debug)]
-pub enum ColourParam {
-    /// Find cards that are a certain colour.
-    Colour(ComparisonExpr, Colours),
-    /// Find cards by their colour identity.
-    ColourIdentity(ComparisonExpr, Colours),
-=======
-/// A parameter that takes a color as it's value.
-#[derive(Serialize, Deserialize, Clone, Eq, PartialEq, Ord, PartialOrd, Hash, Debug)]
 pub enum ColorParam {
     /// Find cards that are a certain color.
     Color(ComparisonExpr, Colors),
     /// Find cards by their color identity.
     ColorIdentity(ComparisonExpr, Colors),
->>>>>>> 60a59d18
 }
 
 impl Param for ColorParam {
